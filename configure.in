dnl configure.in for libevent
dnl Dug Song <dugsong@monkey.org>
AC_PREREQ(2.59)
AC_INIT(event.c)

AC_CONFIG_MACRO_DIR([m4])

AM_INIT_AUTOMAKE(libevent,2.1.0-alpha-dev)
dnl AM_SILENT_RULES req. automake 1.11.  [no] defaults V=1
m4_ifdef([AM_SILENT_RULES], [AM_SILENT_RULES([no])])
AM_CONFIG_HEADER(config.h  evconfig-private.h:evconfig-private.h.in)
AC_DEFINE(NUMERIC_VERSION, 0x02010001, [Numeric representation of the version])

dnl Initialize prefix.
if test "$prefix" = "NONE"; then
   prefix="/usr/local"
fi

<<<<<<< HEAD
dnl Try and get a full POSIX environment on obscure systems
ifdef([AC_USE_SYSTEM_EXTENSIONS], [
AC_USE_SYSTEM_EXTENSIONS
], [
AC_AIX
AC_GNU_SOURCE
AC_MINIX
])
=======
AC_CANONICAL_BUILD
AC_CANONICAL_HOST
dnl the 'build' machine is where we run configure and compile
dnl the 'host' machine is where the resulting stuff runs.

case "$host_os" in

 osf5*)
    CFLAGS="$CFLAGS -D_OSF_SOURCE"
    ;;
esac
>>>>>>> 2fba21d8

dnl Checks for programs.
AC_PROG_CC
AC_PROG_INSTALL
AC_PROG_LN_S
# AC_PROG_MKDIR_P - $(MKDIR_P) should be defined by AM_INIT_AUTOMAKE

AC_PROG_GCC_TRADITIONAL

if test "$GCC" = "yes" ; then
        # Enable many gcc warnings by default...
        CFLAGS="$CFLAGS -Wall"
	# And disable the strict-aliasing optimization, since it breaks
	# our sockaddr-handling code in strange ways.
	CFLAGS="$CFLAGS -fno-strict-aliasing"
fi

AC_ARG_ENABLE(gcc-warnings,
     AS_HELP_STRING(--enable-gcc-warnings, enable verbose warnings with GCC))
AC_ARG_ENABLE(thread-support,
     AS_HELP_STRING(--disable-thread-support, disable support for threading),
	[], [enable_thread_support=yes])
AC_ARG_ENABLE(malloc-replacement,
     AS_HELP_STRING(--disable-malloc-replacement, disable support for replacing the memory mgt functions),
        [], [enable_malloc_replacement=yes])
AC_ARG_ENABLE(openssl,
     AS_HELP_STRING(--disable-openssl, disable support for openssl encryption),
        [], [enable_openssl=yes])
AC_ARG_ENABLE(debug-mode,
     AS_HELP_STRING(--disable-debug-mode, disable support for running in debug mode),
        [], [enable_debug_mode=yes])
AC_ARG_ENABLE([libevent-install],
     AS_HELP_STRING([--disable-libevent-install, disable installation of libevent]),
	[], [enable_libevent_install=yes])
AC_ARG_ENABLE([libevent-regress],
     AS_HELP_STRING([--disable-libevent-regress, skip regress in make check]),
	[], [enable_libevent_regress=yes])
AC_ARG_ENABLE([function-sections],
     AS_HELP_STRING([--enable-function-sections, make static library allow smaller binaries with --gc-sections]),
	[], [enable_function_sections=no])


AC_PROG_LIBTOOL

dnl   Uncomment "AC_DISABLE_SHARED" to make shared librraries not get
dnl   built by default.  You can also turn shared libs on and off from
dnl   the command line with --enable-shared and --disable-shared.
dnl AC_DISABLE_SHARED
AC_SUBST(LIBTOOL_DEPS)

AM_CONDITIONAL([BUILD_REGRESS], [test "$enable_libevent_regress" = "yes"])
if test "$enable_libevent_regress" = "yes" ; then
    CHECK_REGRESS=regress
else
    CHECK_REGRESS=
fi
AC_SUBST([CHECK_REGRESS])

dnl Checks for libraries.
AC_SEARCH_LIBS([inet_ntoa], [nsl])
AC_SEARCH_LIBS([socket], [socket])
AC_SEARCH_LIBS([inet_aton], [resolv])
AC_SEARCH_LIBS([clock_gettime], [rt])
AC_SEARCH_LIBS([sendfile], [sendfile])

AC_CHECK_HEADERS([zlib.h])

if test "x$ac_cv_header_zlib_h" = "xyes"; then
dnl Determine if we have zlib for regression tests
dnl Don't put this one in LIBS
save_LIBS="$LIBS"
LIBS=""
ZLIB_LIBS=""
have_zlib=no
AC_SEARCH_LIBS([inflateEnd], [z],
	[have_zlib=yes
	ZLIB_LIBS="$LIBS"
	AC_DEFINE(HAVE_LIBZ, 1, [Define if the system has zlib])])
LIBS="$save_LIBS"
AC_SUBST(ZLIB_LIBS)
fi
AM_CONDITIONAL(ZLIB_REGRESS, [test "$have_zlib" = "yes"])

dnl See if we have openssl.  This doesn't go in LIBS either.
if test "$enable_openssl" = "yes"; then
save_LIBS="$LIBS"
LIBS=""
OPENSSL_LIBS=""
have_openssl=no
AC_SEARCH_LIBS([SSL_new], [ssl],
		[have_openssl=yes
	        OPENSSL_LIBS="$LIBS"
		AC_DEFINE(HAVE_OPENSSL, 1, [Define if the system has openssl])])
LIBS="$save_LIBS"
AC_SUBST(OPENSSL_LIBS)
fi

dnl Checks for header files.
AC_HEADER_STDC
AC_CHECK_HEADERS([fcntl.h stdarg.h inttypes.h stdint.h stddef.h poll.h unistd.h sys/epoll.h sys/time.h sys/queue.h sys/event.h sys/param.h sys/ioctl.h sys/select.h sys/devpoll.h port.h netinet/in.h netinet/in6.h sys/socket.h sys/uio.h arpa/inet.h sys/eventfd.h sys/mman.h sys/sendfile.h sys/wait.h netdb.h])
AC_CHECK_HEADERS(sys/sysctl.h, [], [], [
#ifdef HAVE_SYS_PARAM_H
#include <sys/param.h>
#endif
])
if test "x$ac_cv_header_sys_queue_h" = "xyes"; then
	AC_MSG_CHECKING(for TAILQ_FOREACH in sys/queue.h)
	AC_EGREP_CPP(yes,
[
#include <sys/queue.h>
#ifdef TAILQ_FOREACH
 yes
#endif
],	[AC_MSG_RESULT(yes)
	 AC_DEFINE(HAVE_TAILQFOREACH, 1,
		[Define if TAILQ_FOREACH is defined in <sys/queue.h>])],
	AC_MSG_RESULT(no)
	)
fi

if test "x$ac_cv_header_sys_time_h" = "xyes"; then
	AC_MSG_CHECKING(for timeradd in sys/time.h)
	AC_EGREP_CPP(yes,
[
#include <sys/time.h>
#ifdef timeradd
 yes
#endif
],	[ AC_DEFINE(HAVE_TIMERADD, 1,
		[Define if timeradd is defined in <sys/time.h>])
	  AC_MSG_RESULT(yes)] ,AC_MSG_RESULT(no)
)
fi

if test "x$ac_cv_header_sys_time_h" = "xyes"; then
	AC_MSG_CHECKING(for timercmp in sys/time.h)
	AC_EGREP_CPP(yes,
[
#include <sys/time.h>
#ifdef timercmp
 yes
#endif
],	[ AC_DEFINE(HAVE_TIMERCMP, 1,
		[Define if timercmp is defined in <sys/time.h>])
	  AC_MSG_RESULT(yes)] ,AC_MSG_RESULT(no)
)
fi

if test "x$ac_cv_header_sys_time_h" = "xyes"; then
	AC_MSG_CHECKING(for timerclear in sys/time.h)
	AC_EGREP_CPP(yes,
[
#include <sys/time.h>
#ifdef timerclear
 yes
#endif
],	[ AC_DEFINE(HAVE_TIMERCLEAR, 1,
		[Define if timerclear is defined in <sys/time.h>])
	  AC_MSG_RESULT(yes)] ,AC_MSG_RESULT(no)
)
fi

if test "x$ac_cv_header_sys_time_h" = "xyes"; then
	AC_MSG_CHECKING(for timerisset in sys/time.h)
	AC_EGREP_CPP(yes,
[
#include <sys/time.h>
#ifdef timerisset
 yes
#endif
],	[ AC_DEFINE(HAVE_TIMERISSET, 1,
		[Define if timerisset is defined in <sys/time.h>])
	  AC_MSG_RESULT(yes)] ,AC_MSG_RESULT(no)
)
fi

if test "x$ac_cv_header_sys_sysctl_h" = "xyes"; then
	AC_CHECK_DECLS([CTL_KERN, KERN_RANDOM, RANDOM_UUID, KERN_ARND], [], [],
	   [[#include <sys/types.h>
	     #include <sys/sysctl.h>]]
	)
fi

dnl - check if the macro WIN32 is defined on this compiler.
dnl - (this is how we check for a windows version of GCC)
AC_MSG_CHECKING(for WIN32)
AC_TRY_COMPILE(,
	[
#ifndef WIN32
die horribly
#endif
	],
	bwin32=true; AC_MSG_RESULT(yes),
	bwin32=false; AC_MSG_RESULT(no),
)

AM_CONDITIONAL(BUILD_WIN32, test x$bwin32 = xtrue)

if test x$bwin32 = xtrue; then
   AC_SEARCH_LIBS([getservbyname],[ws2_32])
fi

dnl Checks for typedefs, structures, and compiler characteristics.
AC_C_CONST
AC_C_INLINE
AC_HEADER_TIME

dnl Checks for library functions.
AC_CHECK_FUNCS([gettimeofday vasprintf fcntl clock_gettime strtok_r strsep])
AC_CHECK_FUNCS([getnameinfo strlcpy inet_ntop inet_pton signal sigaction strtoll inet_aton pipe eventfd sendfile mmap splice arc4random arc4random_buf issetugid geteuid getegid getprotobynumber setenv unsetenv putenv])

AC_CACHE_CHECK(
    [for getaddrinfo],
    [libevent_cv_getaddrinfo],
    [AC_LINK_IFELSE(
	[AC_LANG_PROGRAM(
	    [[
		#ifdef HAVE_NETDB_H
		#include <netdb.h>
		#endif
	    ]],
	    [[
		getaddrinfo;
	    ]]
	)],
	[libevent_cv_getaddrinfo=yes],
	[libevent_cv_getaddrinfo=no]
    )]
)
if test "$libevent_cv_getaddrinfo" = "yes" ; then
    AC_DEFINE([HAVE_GETADDRINFO], [1], [Do we have getaddrinfo()?])
else

AC_CHECK_FUNCS([getservbyname])
# Check for gethostbyname_r in all its glorious incompatible versions.
#   (This is cut-and-pasted from Tor, which based its logic on
#   Python's configure.in.)
AH_TEMPLATE(HAVE_GETHOSTBYNAME_R,
  [Define this if you have any gethostbyname_r()])

AC_CHECK_FUNC(gethostbyname_r, [
  AC_MSG_CHECKING([how many arguments gethostbyname_r() wants])
  OLD_CFLAGS=$CFLAGS
  CFLAGS="$CFLAGS $MY_CPPFLAGS $MY_THREAD_CPPFLAGS $MY_CFLAGS"
  AC_COMPILE_IFELSE([AC_LANG_PROGRAM([
#include <netdb.h>
  ], [[
    char *cp1, *cp2;
    struct hostent *h1, *h2;
    int i1, i2;
    (void)gethostbyname_r(cp1,h1,cp2,i1,&h2,&i2);
  ]])],[
    AC_DEFINE(HAVE_GETHOSTBYNAME_R)
    AC_DEFINE(HAVE_GETHOSTBYNAME_R_6_ARG, 1,
     [Define this if gethostbyname_r takes 6 arguments])
    AC_MSG_RESULT(6)
  ], [
    AC_TRY_COMPILE([
#include <netdb.h>
    ], [
      char *cp1, *cp2;
      struct hostent *h1;
      int i1, i2;
      (void)gethostbyname_r(cp1,h1,cp2,i1,&i2);
    ], [
      AC_DEFINE(HAVE_GETHOSTBYNAME_R)
      AC_DEFINE(HAVE_GETHOSTBYNAME_R_5_ARG, 1,
        [Define this if gethostbyname_r takes 5 arguments])
      AC_MSG_RESULT(5)
   ], [
      AC_TRY_COMPILE([
#include <netdb.h>
     ], [
       char *cp1;
       struct hostent *h1;
       struct hostent_data hd;
       (void) gethostbyname_r(cp1,h1,&hd);
     ], [
       AC_DEFINE(HAVE_GETHOSTBYNAME_R)
       AC_DEFINE(HAVE_GETHOSTBYNAME_R_3_ARG, 1,
         [Define this if gethostbyname_r takes 3 arguments])
       AC_MSG_RESULT(3)
     ], [
       AC_MSG_RESULT(0)
     ])
  ])
 ])
 CFLAGS=$OLD_CFLAGS
])

fi

AC_CHECK_SIZEOF(long)

AC_MSG_CHECKING(for F_SETFD in fcntl.h)
AC_EGREP_CPP(yes,
[
#define _GNU_SOURCE
#include <fcntl.h>
#ifdef F_SETFD
yes
#endif
],	[ AC_DEFINE(HAVE_SETFD, 1,
	      [Define if F_SETFD is defined in <fcntl.h>])
	  AC_MSG_RESULT(yes) ], AC_MSG_RESULT(no))

needsignal=no
haveselect=no
if test x$bwin32 != xtrue; then
    AC_CHECK_FUNCS(select, [haveselect=yes], )
    if test "x$haveselect" = "xyes" ; then
 	needsignal=yes
    fi
fi
AM_CONDITIONAL(SELECT_BACKEND, [test "x$haveselect" = "xyes"])

havepoll=no
AC_CHECK_FUNCS(poll, [havepoll=yes], )
if test "x$havepoll" = "xyes" ; then
	needsignal=yes
fi
AM_CONDITIONAL(POLL_BACKEND, [test "x$havepoll" = "xyes"])

havedevpoll=no
if test "x$ac_cv_header_sys_devpoll_h" = "xyes"; then
	AC_DEFINE(HAVE_DEVPOLL, 1,
		    [Define if /dev/poll is available])
fi
AM_CONDITIONAL(DEVPOLL_BACKEND, [test "x$ac_cv_header_sys_devpoll_h" = "xyes"])

havekqueue=no
if test "x$ac_cv_header_sys_event_h" = "xyes"; then
	AC_CHECK_FUNCS(kqueue, [havekqueue=yes], )
	if test "x$havekqueue" = "xyes" ; then
		AC_MSG_CHECKING(for working kqueue)
		AC_TRY_RUN(
#include <sys/types.h>
#include <sys/time.h>
#include <sys/event.h>
#include <stdio.h>
#include <unistd.h>
#include <fcntl.h>

int
main(int argc, char **argv)
{
	int kq;
	int n;
	int fd[[2]];
	struct kevent ev;
	struct timespec ts;
	char buf[[8000]];

	if (pipe(fd) == -1)
		exit(1);
	if (fcntl(fd[[1]], F_SETFL, O_NONBLOCK) == -1)
		exit(1);

	while ((n = write(fd[[1]], buf, sizeof(buf))) == sizeof(buf))
		;

        if ((kq = kqueue()) == -1)
		exit(1);

	memset(&ev, 0, sizeof(ev));
	ev.ident = fd[[1]];
	ev.filter = EVFILT_WRITE;
	ev.flags = EV_ADD | EV_ENABLE;
	n = kevent(kq, &ev, 1, NULL, 0, NULL);
	if (n == -1)
		exit(1);

	read(fd[[0]], buf, sizeof(buf));

	ts.tv_sec = 0;
	ts.tv_nsec = 0;
	n = kevent(kq, NULL, 0, &ev, 1, &ts);
	if (n == -1 || n == 0)
		exit(1);

	exit(0);
}, [AC_MSG_RESULT(yes)
    AC_DEFINE(HAVE_WORKING_KQUEUE, 1,
		[Define if kqueue works correctly with pipes])
    havekqueue=yes
    ], AC_MSG_RESULT(no), AC_MSG_RESULT(no))
	fi
fi
AM_CONDITIONAL(KQUEUE_BACKEND, [test "x$havekqueue" = "xyes"])

haveepollsyscall=no
haveepoll=no
AC_CHECK_FUNCS(epoll_ctl, [haveepoll=yes], )
if test "x$haveepoll" = "xyes" ; then
	AC_DEFINE(HAVE_EPOLL, 1,
		[Define if your system supports the epoll system calls])
	needsignal=yes
fi
if test "x$ac_cv_header_sys_epoll_h" = "xyes"; then
	if test "x$haveepoll" = "xno" ; then
		AC_MSG_CHECKING(for epoll system call)
		AC_TRY_RUN(
#include <stdint.h>
#include <sys/param.h>
#include <sys/types.h>
#include <sys/syscall.h>
#include <sys/epoll.h>
#include <unistd.h>

int
epoll_create(int size)
{
	return (syscall(__NR_epoll_create, size));
}

int
main(int argc, char **argv)
{
	int epfd;

	epfd = epoll_create(256);
	exit (epfd == -1 ? 1 : 0);
}, [AC_MSG_RESULT(yes)
    AC_DEFINE(HAVE_EPOLL, 1,
	[Define if your system supports the epoll system calls])
    needsignal=yes
    have_epoll=yes
    AC_LIBOBJ(epoll_sub)
    ], AC_MSG_RESULT(no), AC_MSG_RESULT(no))
	fi
fi
AM_CONDITIONAL(EPOLL_BACKEND, [test "x$haveepoll" = "xyes"])

haveeventports=no
AC_CHECK_FUNCS(port_create, [haveeventports=yes], )
if test "x$haveeventports" = "xyes" ; then
	AC_DEFINE(HAVE_EVENT_PORTS, 1,
		[Define if your system supports event ports])
	needsignal=yes
fi
AM_CONDITIONAL(EVPORT_BACKEND, [test "x$haveeventports" = "xyes"])

if test "x$bwin32" = "xtrue"; then
	needsignal=yes
fi

AM_CONDITIONAL(SIGNAL_SUPPORT, [test "x$needsignal" = "xyes"])

AC_TYPE_PID_T
AC_TYPE_SIZE_T
AC_TYPE_SSIZE_T

AC_CHECK_TYPES([uint64_t, uint32_t, uint16_t, uint8_t, uintptr_t], , ,
[#ifdef HAVE_STDINT_H
#include <stdint.h>
#elif defined(HAVE_INTTYPES_H)
#include <inttypes.h>
#endif
#ifdef HAVE_SYS_TYPES_H
#include <sys/types.h>
#endif])

AC_CHECK_TYPES([fd_mask], , ,
[#ifdef HAVE_SYS_TYPES_H
#include <sys/types.h>
#endif
#ifdef HAVE_SYS_SELECT_H
#include <sys/select.h>
#endif])

AC_CHECK_SIZEOF(long long)
AC_CHECK_SIZEOF(long)
AC_CHECK_SIZEOF(int)
AC_CHECK_SIZEOF(short)
AC_CHECK_SIZEOF(size_t)
AC_CHECK_SIZEOF(void *)

AC_CHECK_TYPES([struct in6_addr, struct sockaddr_in6, sa_family_t, struct addrinfo, struct sockaddr_storage], , ,
[#define _GNU_SOURCE
#include <sys/types.h>
#ifdef HAVE_NETINET_IN_H
#include <netinet/in.h>
#endif
#ifdef HAVE_NETINET_IN6_H
#include <netinet/in6.h>
#endif
#ifdef HAVE_SYS_SOCKET_H
#include <sys/socket.h>
#endif
#ifdef HAVE_NETDB_H
#include <netdb.h>
#endif
#ifdef WIN32
#define WIN32_WINNT 0x400
#define _WIN32_WINNT 0x400
#define WIN32_LEAN_AND_MEAN
#if defined(_MSC_VER) && (_MSC_VER < 1300)
#include <winsock.h>
#else
#include <winsock2.h>
#include <ws2tcpip.h>
#endif
#endif
])
AC_CHECK_MEMBERS([struct in6_addr.s6_addr32, struct in6_addr.s6_addr16, struct sockaddr_in.sin_len, struct sockaddr_in6.sin6_len, struct sockaddr_storage.ss_family, struct sockaddr_storage.__ss_family], , ,
[#include <sys/types.h>
#ifdef HAVE_NETINET_IN_H
#include <netinet/in.h>
#endif
#ifdef HAVE_NETINET_IN6_H
#include <netinet/in6.h>
#endif
#ifdef HAVE_SYS_SOCKET_H
#include <sys/socket.h>
#endif
#ifdef WIN32
#define WIN32_WINNT 0x400
#define _WIN32_WINNT 0x400
#define WIN32_LEAN_AND_MEAN
#if defined(_MSC_VER) && (_MSC_VER < 1300)
#include <winsock.h>
#else
#include <winsock2.h>
#include <ws2tcpip.h>
#endif
#endif
])

AC_MSG_CHECKING([for socklen_t])
AC_TRY_COMPILE([
 #include <sys/types.h>
 #include <sys/socket.h>],
  [socklen_t x;],
  AC_MSG_RESULT([yes]),
  [AC_MSG_RESULT([no])
  AC_DEFINE(socklen_t, unsigned int,
	[Define to unsigned int if you dont have it])]
)

AC_MSG_CHECKING([whether our compiler supports __func__])
AC_TRY_COMPILE([],
 [ const char *cp = __func__; ],
 AC_MSG_RESULT([yes]),
 AC_MSG_RESULT([no])
 AC_MSG_CHECKING([whether our compiler supports __FUNCTION__])
 AC_TRY_COMPILE([],
   [ const char *cp = __FUNCTION__; ],
   AC_MSG_RESULT([yes])
   AC_DEFINE(__func__, __FUNCTION__,
         [Define to appropriate substitue if compiler doesnt have __func__]),
   AC_MSG_RESULT([no])
   AC_DEFINE(__func__, __FILE__,
         [Define to appropriate substitue if compiler doesnt have __func__])))


# check if we can compile with pthreads
have_pthreads=no
if test x$bwin32 != xtrue && test "$enable_thread_support" != "no"; then
  ACX_PTHREAD([
	AC_DEFINE(HAVE_PTHREADS, 1,
		[Define if we have pthreads on this system])
	have_pthreads=yes])
  CFLAGS="$CFLAGS $PTHREAD_CFLAGS"
  AC_CHECK_SIZEOF(pthread_t, ,
     [AC_INCLUDES_DEFAULT()
      #include <pthread.h> ]
  )
fi
AM_CONDITIONAL(PTHREADS, [test "$have_pthreads" != "no" && test "$enable_thread_support" != "no"])

# check if we should compile locking into the library
if test x$enable_thread_support = xno; then
   AC_DEFINE(DISABLE_THREAD_SUPPORT, 1,
	[Define if libevent should not be compiled with thread support])
fi

# check if we should hard-code the mm functions.
if test x$enable_malloc_replacement = xno; then
  AC_DEFINE(DISABLE_MM_REPLACEMENT, 1,
        [Define if libevent should not allow replacing the mm functions])
fi

# check if we should hard-code debugging out
if test x$enable_debug_mode = xno; then
  AC_DEFINE(DISABLE_DEBUG_MODE, 1,
        [Define if libevent should build without support for a debug mode])
fi

# check if we have and should use openssl
AM_CONDITIONAL(OPENSSL, [test "$enable_openssl" != "no" && test "$have_openssl" = "yes"])

# Add some more warnings which we use in development but not in the
# released versions.  (Some relevant gcc versions can't handle these.)
if test x$enable_gcc_warnings = xyes && test "$GCC" = "yes"; then

  AC_COMPILE_IFELSE([AC_LANG_PROGRAM([], [
#if !defined(__GNUC__) || (__GNUC__ < 4)
#error
#endif])], have_gcc4=yes, have_gcc4=no)

  AC_COMPILE_IFELSE([AC_LANG_PROGRAM([], [
#if !defined(__GNUC__) || (__GNUC__ < 4) || (__GNUC__ == 4 && __GNUC_MINOR__ < 2)
#error
#endif])], have_gcc42=yes, have_gcc42=no)

  AC_COMPILE_IFELSE([AC_LANG_PROGRAM([], [
#if !defined(__GNUC__) || (__GNUC__ < 4) || (__GNUC__ == 4 && __GNUC_MINOR__ < 5)
#error
#endif])], have_gcc45=yes, have_gcc45=no)

  CFLAGS="$CFLAGS -W -Wfloat-equal -Wundef -Wpointer-arith -Wstrict-prototypes -Wmissing-prototypes -Wwrite-strings -Wredundant-decls -Wchar-subscripts -Wcomment -Wformat -Wwrite-strings -Wmissing-declarations -Wredundant-decls -Wnested-externs -Wbad-function-cast -Wswitch-enum -Werror"
  CFLAGS="$CFLAGS -Wno-unused-parameter -Wstrict-aliasing"

  if test x$have_gcc4 = xyes ; then
    # These warnings break gcc 3.3.5 and work on gcc 4.0.2
    CFLAGS="$CFLAGS -Winit-self -Wmissing-field-initializers -Wdeclaration-after-statement"
    #CFLAGS="$CFLAGS -Wold-style-definition"
  fi

  if test x$have_gcc42 = xyes ; then
    # These warnings break gcc 4.0.2 and work on gcc 4.2
    CFLAGS="$CFLAGS -Waddress -Wnormalized=id -Woverride-init"
  fi

  if test x$have_gcc45 = xyes ; then
    # These warnings work on gcc 4.5
    CFLAGS="$CFLAGS -Wlogical-op"
  fi
##This will break the world on some 64-bit architectures
# CFLAGS="$CFLAGS -Winline"

fi

LIBEVENT_GC_SECTIONS=
if test "$GCC" = yes && test "$enable_function_sections" = yes ; then
    AC_CACHE_CHECK(
	[if linker supports omitting unused code and data],
	[libevent_cv_gc_sections_works],
	[
	    origCFLAGS="$CFLAGS"
	    CFLAGS="$CFLAGS -Wl,--gc-sections"
	    AC_LINK_IFELSE(
		[AC_LANG_PROGRAM([[]], [[]])],
		[
		    if grep gc-sections conftest.err ; then
			libevent_cv_gc_sections_works=no
		    else
			libevent_cv_gc_sections_works=yes
		    fi
		],
		[libevent_cv_gc_sections_works=no]
	    )
	    CFLAGS="$origCFLAGS"
	    AS_UNSET([origCFLAGS])
	]
    )
    case "$libevent_cv_gc_sections_works" in
     yes)
	CFLAGS="-ffunction-sections -fdata-sections $CFLAGS"
	LIBEVENT_GC_SECTIONS="-Wl,--gc-sections"
	;;
    esac
fi
AC_SUBST([LIBEVENT_GC_SECTIONS])

AM_CONDITIONAL([INSTALL_LIBEVENT], [test "$enable_libevent_install" = "yes"])

AC_CONFIG_FILES( [libevent.pc libevent_openssl.pc libevent_pthreads.pc] )
AC_OUTPUT(Makefile include/Makefile test/Makefile sample/Makefile)<|MERGE_RESOLUTION|>--- conflicted
+++ resolved
@@ -16,7 +16,6 @@
    prefix="/usr/local"
 fi
 
-<<<<<<< HEAD
 dnl Try and get a full POSIX environment on obscure systems
 ifdef([AC_USE_SYSTEM_EXTENSIONS], [
 AC_USE_SYSTEM_EXTENSIONS
@@ -25,19 +24,18 @@
 AC_GNU_SOURCE
 AC_MINIX
 ])
-=======
+
 AC_CANONICAL_BUILD
 AC_CANONICAL_HOST
 dnl the 'build' machine is where we run configure and compile
 dnl the 'host' machine is where the resulting stuff runs.
 
-case "$host_os" in
-
- osf5*)
-    CFLAGS="$CFLAGS -D_OSF_SOURCE"
-    ;;
-esac
->>>>>>> 2fba21d8
+#case "$host_os" in
+#
+# osf5*)
+#    CFLAGS="$CFLAGS -D_OSF_SOURCE"
+#    ;;
+#esac
 
 dnl Checks for programs.
 AC_PROG_CC
