--- conflicted
+++ resolved
@@ -711,7 +711,6 @@
 		TT_DIE(("Didn't recognize the implementation"));
 	}
 
-<<<<<<< HEAD
 	if (use_bigfile) {
 		unsigned int i;
 		datalen = 1024*512;
@@ -751,10 +750,9 @@
 		if ((int)seg->type != (int)want_type)
 			tt_skip();
 	}
-=======
+
 	/* Say that it drains to a fd so that we can use sendfile. */
 	evbuffer_set_flags(src, EVBUFFER_FLAG_DRAINS_TO_FD);
->>>>>>> 706aa5f4
 
 #if defined(_EVENT_HAVE_SENDFILE) && defined(__sun__) && defined(__svr4__)
 	/* We need to use a pair of AF_INET sockets, since Solaris
